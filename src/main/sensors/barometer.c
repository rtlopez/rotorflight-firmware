--- conflicted
+++ resolved
@@ -64,11 +64,7 @@
     //   a. Precedence is in the order of popularity; BMP280, MS5611 then BMP085, then
     //   b. If SPI variant is specified, it is likely onboard, so take it.
 
-<<<<<<< HEAD
-#if !(defined(DEFAULT_BARO_SPI_BMP280) || defined(DEFAULT_BARO_BMP280) || defined(DEFAULT_BARO_SPI_MS5611) || defined(DEFAULT_BARO_BARO_MS5611) || defined(DEFAULT_BARO_BMP085))
-=======
 #if !(defined(DEFAULT_BARO_SPI_BMP280) || defined(DEFAULT_BARO_BMP280) || defined(DEFAULT_BARO_SPI_MS5611) || defined(DEFAULT_BARO_MS5611) || defined(DEFAULT_BARO_BMP085))
->>>>>>> ee482724
 #if defined(USE_BARO_BMP280) || defined(USE_BARO_SPI_BMP280)
 #if defined(USE_BARO_SPI_BMP280)
 #define DEFAULT_BARO_SPI_BMP280
