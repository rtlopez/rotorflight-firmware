# A sample Makefile for building Google Test and using it in user
# tests.  Please tweak it to suit your environment and project.  You
# may want to move it to your project's root directory.
#
# SYNOPSIS:
#
#   make [all]  - makes everything.
#   make TARGET - makes the given target.
#   make clean  - removes all files generated by make.

# Please tweak the following variable definitions as needed by your
# project, except GTEST_HEADERS, which you can use in your own targets
# but shouldn't modify.

# Points to the root of Google Test, relative to where this file is.
# Remember to tweak this if you move this file.
GTEST_DIR = ../../lib/test/gtest

# Where to find user code.
USER_DIR = ../main
TEST_DIR = unit
USER_INCLUDE_DIR = $(USER_DIR)

OBJECT_DIR = ../../obj/test

COMMON_FLAGS = \
	-g \
	-Wall \
	-Wextra \
	-pthread \
	-ggdb3 \
	-O0 \
	-DUNIT_TEST \
	-isystem $(GTEST_DIR)/inc

# Flags passed to the C compiler.
C_FLAGS = $(COMMON_FLAGS) \
	-std=gnu99

# Flags passed to the C++ compiler.
CXX_FLAGS = $(COMMON_FLAGS) \
	-std=gnu++98

# All tests produced by this Makefile.  Remember to add new tests you
# created to the list.
TESTS = \
	battery_unittest \
	flight_imu_unittest \
<<<<<<< HEAD
	altitude_hold_unittest \
	maths_unittest \
=======
>>>>>>> e5882528
	gps_conversion_unittest \
	telemetry_hott_unittest \
	rc_controls_unittest \
	ledstrip_unittest \
	ws2811_unittest \
	#altitude_hold_unittest \

# All Google Test headers.  Usually you shouldn't change this
# definition.
GTEST_HEADERS = $(GTEST_DIR)/inc/gtest/*.h

# House-keeping build targets.

all : $(TESTS)

clean :
	rm -rf $(TESTS) $(OBJECT_DIR)

# Builds gtest.a and gtest_main.a.

# Usually you shouldn't tweak such internal variables, indicated by a
# trailing _.
GTEST_SRCS_ = $(GTEST_DIR)/src/*.cc $(GTEST_DIR)/inc/gtest/*.h $(GTEST_HEADERS)

# For simplicity and to avoid depending on Google Test's
# implementation details, the dependencies specified below are
# conservative and not optimized.  This is fine as Google Test
# compiles fast and for ordinary users its source rarely changes.
$(OBJECT_DIR)/gtest-all.o : $(GTEST_SRCS_)
	@mkdir -p $(dir $@)
	$(CXX) $(CXX_FLAGS) -I$(GTEST_DIR) -c \
            $(GTEST_DIR)/src/gtest-all.cc -o $@

$(OBJECT_DIR)/gtest_main.o : $(GTEST_SRCS_)
	@mkdir -p $(dir $@)
	$(CXX) $(CXX_FLAGS) -I$(GTEST_DIR) -c \
            $(GTEST_DIR)/src/gtest_main.cc -o $@

$(OBJECT_DIR)/gtest.a : $(OBJECT_DIR)/gtest-all.o
	$(AR) $(ARFLAGS) $@ $^

$(OBJECT_DIR)/gtest_main.a : $(OBJECT_DIR)/gtest-all.o $(OBJECT_DIR)/gtest_main.o
	$(AR) $(ARFLAGS) $@ $^

# Builds a sample test.  A test should link with either gtest.a or
# gtest_main.a, depending on whether it defines its own main()
# function.

# includes in test dir must override includes in user dir
TEST_INCLUDE_DIRS := $(TEST_DIR) \
	$(USER_INCLUDE_DIR)

TEST_CFLAGS	 = $(addprefix -I,$(TEST_INCLUDE_DIRS))

$(OBJECT_DIR)/common/maths.o : \
	$(USER_DIR)/common/maths.c \
	$(USER_DIR)/common/maths.h \
	$(GTEST_HEADERS)

	@mkdir -p $(dir $@)
	$(CC) $(C_FLAGS) $(TEST_CFLAGS) -c $(USER_DIR)/common/maths.c -o $@


$(OBJECT_DIR)/sensors/battery.o : $(USER_DIR)/sensors/battery.c $(USER_DIR)/sensors/battery.h $(GTEST_HEADERS)
	@mkdir -p $(dir $@)
	$(CC) $(C_FLAGS) $(TEST_CFLAGS) -c $(USER_DIR)/sensors/battery.c -o $@

$(OBJECT_DIR)/battery_unittest.o : \
	$(TEST_DIR)/battery_unittest.cc \
	$(USER_DIR)/sensors/battery.h \
	$(GTEST_HEADERS)

	@mkdir -p $(dir $@)
	$(CXX) $(CXX_FLAGS) $(TEST_CFLAGS) -c $(TEST_DIR)/battery_unittest.cc -o $@

battery_unittest : \
	$(OBJECT_DIR)/sensors/battery.o \
	$(OBJECT_DIR)/common/maths.o \
	$(OBJECT_DIR)/battery_unittest.o \
	$(OBJECT_DIR)/gtest_main.a

	$(CXX) $(CXX_FLAGS) -lpthread $^ -o $(OBJECT_DIR)/$@

$(OBJECT_DIR)/flight/imu.o : \
	$(USER_DIR)/flight/imu.c \
	$(USER_DIR)/flight/imu.h \
	$(GTEST_HEADERS)

	@mkdir -p $(dir $@)
	$(CC) $(C_FLAGS) $(TEST_CFLAGS) -c $(USER_DIR)/flight/imu.c -o $@

$(OBJECT_DIR)/flight_imu_unittest.o : \
	$(TEST_DIR)/flight_imu_unittest.cc \
	$(USER_DIR)/flight/imu.h \
	$(GTEST_HEADERS)

	@mkdir -p $(dir $@)
	$(CXX) $(CXX_FLAGS) $(TEST_CFLAGS) -c $(TEST_DIR)/flight_imu_unittest.cc -o $@

flight_imu_unittest : \
	$(OBJECT_DIR)/flight/imu.o \
	$(OBJECT_DIR)/flight/altitudehold.o \
	$(OBJECT_DIR)/flight_imu_unittest.o \
	$(OBJECT_DIR)/common/maths.o \
	$(OBJECT_DIR)/gtest_main.a

	$(CXX) $(CXX_FLAGS) -lpthread $^ -o $(OBJECT_DIR)/$@

$(OBJECT_DIR)/maths_unittest.o : \
	$(TEST_DIR)/maths_unittest.cc \
	$(GTEST_HEADERS)

	@mkdir -p $(dir $@)
	$(CXX) $(CXX_FLAGS) $(TEST_CFLAGS) -c $(TEST_DIR)/maths_unittest.cc -o $@

maths_unittest : \
	$(OBJECT_DIR)/maths_unittest.o \
	$(OBJECT_DIR)/common/maths.o \
	$(OBJECT_DIR)/gtest_main.a

	$(CXX) $(CXX_FLAGS) -lpthread $^ -o $(OBJECT_DIR)/$@



$(OBJECT_DIR)/flight/altitudehold.o : \
	$(USER_DIR)/flight/altitudehold.c \
	$(USER_DIR)/flight/altitudehold.h \
	$(GTEST_HEADERS)

	@mkdir -p $(dir $@)
	$(CC) $(C_FLAGS) $(TEST_CFLAGS) -c $(USER_DIR)/flight/altitudehold.c -o $@

$(OBJECT_DIR)/altitude_hold_unittest.o : \
	$(TEST_DIR)/altitude_hold_unittest.cc \
	$(USER_DIR)/flight/altitudehold.h \
	$(GTEST_HEADERS)

	@mkdir -p $(dir $@)
	$(CXX) $(CXX_FLAGS) $(TEST_CFLAGS) -c $(TEST_DIR)/altitude_hold_unittest.cc -o $@

altitude_hold_unittest : \
	$(OBJECT_DIR)/flight/altitudehold.o \
	$(OBJECT_DIR)/altitude_hold_unittest.o \
	$(OBJECT_DIR)/gtest_main.a

	$(CXX) $(CXX_FLAGS) -lpthread $^ -o $(OBJECT_DIR)/$@


$(OBJECT_DIR)/flight/gps_conversion.o : \
	$(USER_DIR)/flight/gps_conversion.c \
	$(USER_DIR)/flight/gps_conversion.h \
	$(GTEST_HEADERS)

	@mkdir -p $(dir $@)
	$(CC) $(C_FLAGS) $(TEST_CFLAGS) -c $(USER_DIR)/flight/gps_conversion.c -o $@

$(OBJECT_DIR)/gps_conversion_unittest.o : \
	$(TEST_DIR)/gps_conversion_unittest.cc \
	$(USER_DIR)/flight/gps_conversion.h \
	$(GTEST_HEADERS)

	@mkdir -p $(dir $@)
	$(CXX) $(CXX_FLAGS) $(TEST_CFLAGS) -c $(TEST_DIR)/gps_conversion_unittest.cc -o $@

gps_conversion_unittest : \
	$(OBJECT_DIR)/flight/gps_conversion.o \
	$(OBJECT_DIR)/gps_conversion_unittest.o \
	$(OBJECT_DIR)/gtest_main.a

	$(CXX) $(CXX_FLAGS) -lpthread $^ -o $(OBJECT_DIR)/$@



$(OBJECT_DIR)/telemetry/hott.o : \
	$(USER_DIR)/telemetry/hott.c \
	$(USER_DIR)/telemetry/hott.h \
	$(GTEST_HEADERS)

	@mkdir -p $(dir $@)
	$(CC) $(C_FLAGS) $(TEST_CFLAGS) -c $(USER_DIR)/telemetry/hott.c -o $@

$(OBJECT_DIR)/telemetry_hott_unittest.o : \
	$(TEST_DIR)/telemetry_hott_unittest.cc \
	$(USER_DIR)/telemetry/hott.h \
	$(GTEST_HEADERS)
	
	@mkdir -p $(dir $@)
	$(CXX) $(CXX_FLAGS) $(TEST_CFLAGS) -c $(TEST_DIR)/telemetry_hott_unittest.cc -o $@

telemetry_hott_unittest : \
	$(OBJECT_DIR)/telemetry/hott.o \
	$(OBJECT_DIR)/telemetry_hott_unittest.o \
	$(OBJECT_DIR)/flight/gps_conversion.o \
	$(OBJECT_DIR)/gtest_main.a

	$(CXX) $(CXX_FLAGS) -lpthread $^ -o $(OBJECT_DIR)/$@



$(OBJECT_DIR)/io/rc_controls.o : \
	$(USER_DIR)/io/rc_controls.c \
	$(USER_DIR)/io/rc_controls.h \
	$(GTEST_HEADERS)

	@mkdir -p $(dir $@)
	$(CC) $(C_FLAGS) $(TEST_CFLAGS) -c $(USER_DIR)/io/rc_controls.c -o $@

$(OBJECT_DIR)/rc_controls_unittest.o : \
	$(TEST_DIR)/rc_controls_unittest.cc \
	$(USER_DIR)/io/rc_controls.h \
	$(GTEST_HEADERS)

	@mkdir -p $(dir $@)
	$(CXX) $(CXX_FLAGS) $(TEST_CFLAGS) -c $(TEST_DIR)/rc_controls_unittest.cc -o $@

rc_controls_unittest : \
	$(OBJECT_DIR)/io/rc_controls.o \
	$(OBJECT_DIR)/rc_controls_unittest.o \
	$(OBJECT_DIR)/gtest_main.a

	$(CXX) $(CXX_FLAGS) -lpthread $^ -o $(OBJECT_DIR)/$@


$(OBJECT_DIR)/io/ledstrip.o : \
	$(USER_DIR)/io/ledstrip.c \
	$(USER_DIR)/io/ledstrip.h \
	$(GTEST_HEADERS)
	
	@mkdir -p $(dir $@)
	$(CC) $(C_FLAGS) $(TEST_CFLAGS) -c $(USER_DIR)/io/ledstrip.c -o $@

$(OBJECT_DIR)/ledstrip_unittest.o : \
	$(TEST_DIR)/ledstrip_unittest.cc \
	$(USER_DIR)/io/ledstrip.h \
	$(GTEST_HEADERS)

	@mkdir -p $(dir $@)
	$(CXX) $(CXX_FLAGS) $(TEST_CFLAGS) -c $(TEST_DIR)/ledstrip_unittest.cc -o $@

ledstrip_unittest : \
	$(OBJECT_DIR)/io/ledstrip.o \
	$(OBJECT_DIR)/ledstrip_unittest.o \
	$(OBJECT_DIR)/gtest_main.a

	$(CXX) $(CXX_FLAGS) -lpthread $^ -o $(OBJECT_DIR)/$@



$(OBJECT_DIR)/drivers/light_ws2811strip.o : \
	$(USER_DIR)/drivers/light_ws2811strip.c \
	$(USER_DIR)/drivers/light_ws2811strip.h \
	$(GTEST_HEADERS)

	@mkdir -p $(dir $@)
	$(CC) $(C_FLAGS) $(TEST_CFLAGS) -c $(USER_DIR)/drivers/light_ws2811strip.c -o $@

$(OBJECT_DIR)/ws2811_unittest.o : \
	$(TEST_DIR)/ws2811_unittest.cc \
	$(USER_DIR)/drivers/light_ws2811strip.h \
	$(GTEST_HEADERS)

	@mkdir -p $(dir $@)
	$(CXX) $(CXX_FLAGS) $(TEST_CFLAGS) -c $(TEST_DIR)/ws2811_unittest.cc -o $@

ws2811_unittest : \
	$(OBJECT_DIR)/drivers/light_ws2811strip.o \
	$(OBJECT_DIR)/ws2811_unittest.o \
	$(OBJECT_DIR)/gtest_main.a

	$(CXX) $(CXX_FLAGS) -lpthread $^ -o $(OBJECT_DIR)/$@

test: $(TESTS)
	set -e && for test in $(TESTS) ; do \
		$(OBJECT_DIR)/$$test; \
	done
<|MERGE_RESOLUTION|>--- conflicted
+++ resolved
@@ -46,17 +46,13 @@
 TESTS = \
 	battery_unittest \
 	flight_imu_unittest \
-<<<<<<< HEAD
 	altitude_hold_unittest \
 	maths_unittest \
-=======
->>>>>>> e5882528
 	gps_conversion_unittest \
 	telemetry_hott_unittest \
 	rc_controls_unittest \
 	ledstrip_unittest \
-	ws2811_unittest \
-	#altitude_hold_unittest \
+	ws2811_unittest
 
 # All Google Test headers.  Usually you shouldn't change this
 # definition.
